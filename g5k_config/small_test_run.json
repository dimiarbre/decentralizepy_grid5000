{
<<<<<<< HEAD
    "job_name": "testing_movielens",
=======
    "job_name": "testing_femnist",
>>>>>>> 8b15a044
    "walltime": "1:30:00",
    "GRAPH_FILE": "4_node_ring.edges",
    "NB_AGENTS": 4,
    "NB_MACHINE":1,
    "NB_ITERATION" :100,
    "AVERAGING_STEPS" : 1,
    "TEST_AFTER" :50,
    "EVAL_FILE" :"testingPeerSamplerMultipleAvgRounds.py",
    "LOG_LEVEL" : "DEBUG",
<<<<<<< HEAD
    "CONFIG_NAME" : "config_movielens_zerosum.ini",
=======
    "CONFIG_NAME" : "femnist_zerosum.ini",
>>>>>>> 8b15a044
    "cluster" : "paravance",
    "queue":"default",
    "STORAGE":"GROUP",
    "LOCAL_SAVE_DIR" : "results/my_results/test/testing_femnist_zsumexperiments/"
}<|MERGE_RESOLUTION|>--- conflicted
+++ resolved
@@ -1,9 +1,5 @@
 {
-<<<<<<< HEAD
     "job_name": "testing_movielens",
-=======
-    "job_name": "testing_femnist",
->>>>>>> 8b15a044
     "walltime": "1:30:00",
     "GRAPH_FILE": "4_node_ring.edges",
     "NB_AGENTS": 4,
@@ -13,11 +9,7 @@
     "TEST_AFTER" :50,
     "EVAL_FILE" :"testingPeerSamplerMultipleAvgRounds.py",
     "LOG_LEVEL" : "DEBUG",
-<<<<<<< HEAD
     "CONFIG_NAME" : "config_movielens_zerosum.ini",
-=======
-    "CONFIG_NAME" : "femnist_zerosum.ini",
->>>>>>> 8b15a044
     "cluster" : "paravance",
     "queue":"default",
     "STORAGE":"GROUP",
