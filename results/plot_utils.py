--- conflicted
+++ resolved
@@ -6,7 +6,9 @@
 import plot_loaders
 import seaborn as sns
 
-<<<<<<< HEAD
+# Attributes that will always be needed to export for the pgfplots.
+EXPORT_ATTRIBUTES = ["noise_level_value", "log_noise", "variant"]
+
 ATTRIBUTE_DICT = {
     "network_size": ["128nodes"],
     "topology_type": ["static", "dynamic"],
@@ -48,6 +50,13 @@
 }
 
 
+def extend_attributes_for_plot(attributes):
+    for bonus_attribute in EXPORT_ATTRIBUTES:
+        if bonus_attribute not in attributes:
+            attributes.append(bonus_attribute)
+    return attributes
+
+
 def percentile(n):
     """Function to create the percentile aggregator.
     Taken from https://stackoverflow.com/questions/17578115/pass-percentiles-to-pandas-agg-function
@@ -163,17 +172,41 @@
         linestyle=linestyle,
         linewidth=linewidth,
     )
-=======
-# Attributes that will always be needed to export for the pgfplots.
-EXPORT_ATTRIBUTES = ["noise_level_value", "log_noise", "variant"]
->>>>>>> 5e0deff8
-
-
-def extend_attributes_for_plot(attributes):
-    for bonus_attribute in EXPORT_ATTRIBUTES:
-        if bonus_attribute not in attributes:
-            attributes.append(bonus_attribute)
-    return attributes
+
+
+def get_attributes_columns(name, display_attributes, data_to_plot, orderings):
+    if name in display_attributes:
+        column_labels = display_attributes[name]
+        if isinstance(column_labels, list):
+            return data_to_plot[column_labels].apply(tuple, axis=1), None
+        elif isinstance(column_labels, str):
+            if orderings is not None and column_labels in orderings:
+                return column_labels, orderings[column_labels]
+            return column_labels, None
+    return None, None
+
+
+def select_attributes_to_keep(display_attributes, x_axis_name) -> list[str]:
+    attributes_to_keep = [] if x_axis_name == "iteration" else [x_axis_name]
+    if display_attributes is not None:
+        for _, item in display_attributes.items():
+            if isinstance(item, list):
+                for attribute in item:
+                    if attribute not in attributes_to_keep:
+                        attributes_to_keep.append(attribute)
+            elif item not in attributes_to_keep:
+                attributes_to_keep.append(item)
+    return attributes_to_keep
+
+
+def all_equals(l):
+    if len(l) == 0:
+        return True
+    element = l[0]
+    for i in range(1, len(l)):
+        if l[i] != element:
+            return False
+    return True
 
 
 def plot_all_experiments(
